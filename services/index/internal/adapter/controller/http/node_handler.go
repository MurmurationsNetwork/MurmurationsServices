--- conflicted
+++ resolved
@@ -3,10 +3,11 @@
 import (
 	"encoding/json"
 	"fmt"
-	"github.com/MurmurationsNetwork/MurmurationsServices/common/dateutil"
 	"net/http"
 	"strings"
 	"time"
+
+	"github.com/MurmurationsNetwork/MurmurationsServices/common/dateutil"
 
 	"github.com/gin-gonic/gin"
 
@@ -278,20 +279,18 @@
 		return
 	}
 
-<<<<<<< HEAD
+	deleteTtl := dateutil.FormatSeconds(config.Conf.TTL.DeletedTTL)
+
 	meta := jsonapi.NewMeta(
 		fmt.Sprintf(
-			"The Index has recorded as deleted the profile that was previously posted at: %s",
+			"The Index has recorded as deleted the profile that was previously "+
+				"posted at: %s -- It will be completely removed from the index in %s.",
 			profileUrl,
+			deleteTtl,
 		),
 		"",
 		"",
 	)
-=======
-	deleteTtl := dateutil.FormatSeconds(config.Conf.TTL.DeletedTTL)
-
-	meta := jsonapi.NewMeta(fmt.Sprintf("The Index has recorded as deleted the profile that was previously posted at: %s -- It will be completely removed from the index in %s.", profileUrl, deleteTtl), "", "")
->>>>>>> bc295b4a
 	res := jsonapi.Response(nil, nil, nil, meta)
 	c.JSON(http.StatusOK, res)
 }
