module github.com/MurmurationsNetwork/MurmurationsServices

go 1.21

require (
	github.com/caarlos0/env/v10 v10.0.0
	github.com/cenkalti/backoff/v4 v4.3.0
	github.com/gin-contrib/cors v1.7.2
	github.com/gin-gonic/gin v1.10.0
	github.com/iancoleman/orderedmap v0.3.0
	github.com/lucsky/cuid v1.2.1
	github.com/nats-io/nats.go v1.37.0
	github.com/olivere/elastic/v7 v7.0.32
	github.com/redis/go-redis/v9 v9.7.0
	github.com/stretchr/testify v1.10.0
	github.com/tevino/abool/v2 v2.1.0
	github.com/ulule/limiter/v3 v3.11.2
	github.com/xeipuuv/gojsonschema v1.2.0
	github.com/xuri/excelize/v2 v2.9.0
	go.mongodb.org/mongo-driver v1.16.1
	go.uber.org/zap v1.27.0
	golang.org/x/exp v0.0.0-20240808152545-0cdaa3abc0fa
<<<<<<< HEAD
	golang.org/x/net v0.31.0
=======
	golang.org/x/net v0.32.0
>>>>>>> ad3bd277
	golang.org/x/sync v0.10.0
)

require (
	github.com/bytedance/sonic v1.11.6 // indirect
	github.com/bytedance/sonic/loader v0.1.1 // indirect
	github.com/cespare/xxhash/v2 v2.2.0 // indirect
	github.com/cloudwego/base64x v0.1.4 // indirect
	github.com/cloudwego/iasm v0.2.0 // indirect
	github.com/davecgh/go-spew v1.1.1 // indirect
	github.com/dgryski/go-rendezvous v0.0.0-20200823014737-9f7001d12a5f // indirect
	github.com/gabriel-vasile/mimetype v1.4.3 // indirect
	github.com/gin-contrib/sse v0.1.0 // indirect
	github.com/go-playground/locales v0.14.1 // indirect
	github.com/go-playground/universal-translator v0.18.1 // indirect
	github.com/go-playground/validator/v10 v10.20.0 // indirect
	github.com/goccy/go-json v0.10.2 // indirect
	github.com/golang/snappy v0.0.4 // indirect
	github.com/josharian/intern v1.0.0 // indirect
	github.com/json-iterator/go v1.1.12 // indirect
	github.com/klauspost/compress v1.17.4 // indirect
	github.com/klauspost/cpuid/v2 v2.2.7 // indirect
	github.com/leodido/go-urn v1.4.0 // indirect
	github.com/mailru/easyjson v0.7.7 // indirect
	github.com/mattn/go-isatty v0.0.20 // indirect
	github.com/modern-go/concurrent v0.0.0-20180306012644-bacd9c7ef1dd // indirect
	github.com/modern-go/reflect2 v1.0.2 // indirect
	github.com/mohae/deepcopy v0.0.0-20170929034955-c48cc78d4826 // indirect
	github.com/montanaflynn/stats v0.7.1 // indirect
	github.com/nats-io/nkeys v0.4.7 // indirect
	github.com/nats-io/nuid v1.0.1 // indirect
	github.com/pelletier/go-toml/v2 v2.2.2 // indirect
	github.com/pkg/errors v0.9.1 // indirect
	github.com/pmezard/go-difflib v1.0.0 // indirect
	github.com/richardlehane/mscfb v1.0.4 // indirect
	github.com/richardlehane/msoleps v1.0.4 // indirect
	github.com/stretchr/objx v0.5.2 // indirect
	github.com/twitchyliquid64/golang-asm v0.15.1 // indirect
	github.com/ugorji/go/codec v1.2.12 // indirect
	github.com/xdg-go/pbkdf2 v1.0.0 // indirect
	github.com/xdg-go/scram v1.1.2 // indirect
	github.com/xdg-go/stringprep v1.0.4 // indirect
	github.com/xeipuuv/gojsonpointer v0.0.0-20180127040702-4e3ac2762d5f // indirect
	github.com/xeipuuv/gojsonreference v0.0.0-20180127040603-bd5ef7bd5415 // indirect
	github.com/xuri/efp v0.0.0-20240408161823-9ad904a10d6d // indirect
	github.com/xuri/nfp v0.0.0-20240318013403-ab9948c2c4a7 // indirect
	github.com/youmark/pkcs8 v0.0.0-20181117223130-1be2e3e5546d // indirect
	go.uber.org/multierr v1.10.0 // indirect
	golang.org/x/arch v0.8.0 // indirect
	golang.org/x/crypto v0.30.0 // indirect
	golang.org/x/sys v0.28.0 // indirect
	golang.org/x/text v0.21.0 // indirect
	google.golang.org/protobuf v1.34.1 // indirect
	gopkg.in/yaml.v3 v3.0.1 // indirect
)<|MERGE_RESOLUTION|>--- conflicted
+++ resolved
@@ -20,11 +20,7 @@
 	go.mongodb.org/mongo-driver v1.16.1
 	go.uber.org/zap v1.27.0
 	golang.org/x/exp v0.0.0-20240808152545-0cdaa3abc0fa
-<<<<<<< HEAD
-	golang.org/x/net v0.31.0
-=======
 	golang.org/x/net v0.32.0
->>>>>>> ad3bd277
 	golang.org/x/sync v0.10.0
 )
 
