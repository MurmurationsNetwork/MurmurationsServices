--- conflicted
+++ resolved
@@ -1,7 +1,8 @@
 module github.com/MurmurationsNetwork/MurmurationsServices
 
-go 1.22.0
-toolchain go1.23.7
+go 1.23.0
+
+toolchain go1.24.1
 
 require (
 	github.com/caarlos0/env/v10 v10.0.0
@@ -21,11 +22,7 @@
 	go.mongodb.org/mongo-driver v1.17.3
 	go.uber.org/zap v1.27.0
 	golang.org/x/exp v0.0.0-20250210185358-939b2ce775ac
-<<<<<<< HEAD
 	golang.org/x/net v0.37.0
-=======
-	golang.org/x/net v0.35.0
->>>>>>> 846158b2
 	golang.org/x/sync v0.12.0
 )
 
