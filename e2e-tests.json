--- conflicted
+++ resolved
@@ -1317,12 +1317,6 @@
 									"",
 									"var jsonData = pm.response.json();",
 									"",
-<<<<<<< HEAD
-									"// the profiles with the \"beer\" tag should be returned first",
-									"// the profile with the \"bees\" tag should be returned after (3rd position)",
-									"pm.test(`${pm.info.requestName} - should return at least two results`, () => {",
-									"    pm.expect(jsonData.data.length).to.be.greaterThanOrEqual(2)",
-=======
 									"pm.test(`${pm.info.requestName} - should only return results with an exactly matched tag`, () => {",
 									"    let notFoundInAll = false",
 									"    jsonData.data.forEach(e => {",
@@ -1331,7 +1325,6 @@
 									"        if (!found) notFoundInAll = true",
 									"    })",
 									"    pm.expect(notFoundInAll).to.be.false",
->>>>>>> 3f8eb171
 									"})",
 									""
 								],
@@ -1352,11 +1345,7 @@
 						"method": "GET",
 						"header": [],
 						"url": {
-<<<<<<< HEAD
-							"raw": "{{indexBaseUrl}}/nodes?tags=Beer",
-=======
 							"raw": "{{indexBaseUrl}}/nodes?tags=Beer&tags_exact=true",
->>>>>>> 3f8eb171
 							"host": [
 								"{{indexBaseUrl}}"
 							],
@@ -1367,13 +1356,10 @@
 								{
 									"key": "tags",
 									"value": "Beer"
-<<<<<<< HEAD
-=======
 								},
 								{
 									"key": "tags_exact",
 									"value": "true"
->>>>>>> 3f8eb171
 								}
 							]
 						}
